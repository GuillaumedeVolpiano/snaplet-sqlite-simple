<<<<<<< HEAD
{-# LANGUAGE BangPatterns          #-}
{-# LANGUAGE OverloadedStrings     #-}
{-# LANGUAGE RecordWildCards       #-}
=======
{-# LANGUAGE BangPatterns      #-}
{-# LANGUAGE OverloadedStrings #-}
{-# LANGUAGE RecordWildCards   #-}
{-# LANGUAGE FlexibleContexts  #-}
>>>>>>> 07babf79
{-# LANGUAGE ScopedTypeVariables   #-}
{-# LANGUAGE FlexibleContexts      #-}

{-|

This module allows you to use the auth snaplet with your user database
stored in a SQLite database.  When you run your application with this
snaplet, a config file will be copied into the the
@snaplets/sqlite-auth@ directory.  This file contains all of the
configurable options for the snaplet and allows you to change them
without recompiling your application.

To use this snaplet in your application enable the session, sqlite,
and auth snaplets as follows:

> data App = App
>     { ... -- your own application state here
>     , _sess :: Snaplet SessionManager
>     , _db   :: Snaplet Sqlite
>     , _auth :: Snaplet (AuthManager App)
>     }

Then in your initializer you'll have something like this:

> d <- nestSnaplet "db" db sqliteInit
> a <- nestSnaplet "auth" auth $ initSqliteAuth sess d

If you have not already created the database table for users, it will
automatically be created for you the first time you run your
application.

-}

module Snap.Snaplet.Auth.Backends.SqliteSimple
  ( initSqliteAuth
  ) where

------------------------------------------------------------------------------
import           Control.Applicative ((<$>), (<*>))
import           Control.Concurrent
<<<<<<< HEAD
import           Control.Lens
=======
import           Control.Lens ((^#))
>>>>>>> 07babf79
import           Control.Monad
import           Control.Monad.IO.Class
import qualified Data.Aeson as A
import           Data.ByteString (ByteString)
import qualified Data.Configurator as C
import qualified Data.HashMap.Lazy as HM
import           Data.Maybe
import           Data.Text (Text)
import qualified Data.Text as T
import qualified Data.Text.Encoding as T
import qualified Data.Text.Lazy as LT
import qualified Data.Text.Lazy.Encoding as LT
import qualified Database.SQLite.Simple as S
import           Database.SQLite.Simple.FromField
import           Database.SQLite.Simple.FromRow
import qualified Database.SQLite.Simple.ToField as S
import           Database.SQLite.Simple.Types
import           Database.SQLite3 (SQLData(..))
import           Paths_snaplet_sqlite_simple
import           Snap
import           Snap.Snaplet.Auth
import           Snap.Snaplet.Session
import           Snap.Snaplet.SqliteSimple
import           Web.ClientSession


data SqliteAuthManager = SqliteAuthManager
    { pamTable    :: AuthTable
    , pamConnPool :: MVar S.Connection
    }


------------------------------------------------------------------------------
-- | Initializer for the sqlite backend to the auth snaplet.
--
initSqliteAuth
  :: SnapletLens b SessionManager  -- ^ Lens to the session snaplet
  -> Snaplet Sqlite  -- ^ The sqlite snaplet
  -> SnapletInit b (AuthManager b)
initSqliteAuth sess db = makeSnaplet "sqlite-auth" desc datadir $ do
    config <- getSnapletUserConfig
    authTable <- liftIO $ C.lookupDefault "snap_auth_user" config "authTable"
    authSettings <- authSettingsFromConfig
    key <- liftIO $ getKey (asSiteKey authSettings)
    let tableDesc = defAuthTable { tblName = authTable }
    let manager = SqliteAuthManager tableDesc $
                                      sqliteConn $ db ^# snapletValue
    liftIO $ createTableIfMissing manager
    rng <- liftIO mkRNG
    return AuthManager
      { backend = manager
      , session = sess
      , activeUser = Nothing
      , minPasswdLen = asMinPasswdLen authSettings
      , rememberCookieName = asRememberCookieName authSettings
      , rememberPeriod = asRememberPeriod authSettings
      , siteKey = key
      , lockout = asLockout authSettings
      , randomNumberGenerator = rng
      }
  where
    desc = "An Sqlite backend for user authentication"
    datadir = Just $ liftM (++"/resources/auth") getDataDir


tableExists :: S.Connection -> T.Text -> IO Bool
tableExists conn tblName = do
  r <- S.query conn "SELECT name FROM sqlite_master WHERE type='table' AND name=?" (Only tblName)
  case r of
    [Only (_ :: String)] -> return True
    _ -> return False

createInitialSchema :: S.Connection -> AuthTable -> IO ()
createInitialSchema conn pamTable = do
  let q = Query $ T.concat
          [ "CREATE TABLE ", tblName pamTable, " (uid INTEGER PRIMARY KEY,"
          , "login text UNIQUE NOT NULL,"
          , "password text,"
          , "activated_at timestamp,suspended_at timestamp,remember_token text,"
          , "login_count INTEGER NOT NULL,failed_login_count INTEGER NOT NULL,"
          , "locked_out_until timestamp,current_login_at timestamp,"
          , "last_login_at timestamp,current_login_ip text,"
          , "last_login_ip text,created_at timestamp,updated_at timestamp);"
          ]
  S.execute_ conn q

versionTable :: AuthTable -> T.Text
versionTable pamTable = T.concat [tblName pamTable, "_version"]

schemaVersion :: S.Connection -> AuthTable -> IO Int
schemaVersion conn pamTable = do
  let verTbl = versionTable pamTable
  versionExists <- tableExists conn verTbl
  if not versionExists
    then return 0
    else
    do
      let q = T.concat ["SELECT version FROM ", verTbl, " LIMIT 1"]
      [Only v] <- S.query_ conn (Query q) :: IO [Only Int]
      return v

setSchemaVersion :: S.Connection -> AuthTable -> Int -> IO ()
setSchemaVersion conn pamTable v = do
  let q = Query $ T.concat ["UPDATE ", versionTable pamTable, " SET version = ?"]
  S.execute conn q (Only v)

upgradeSchema :: Connection -> AuthTable -> Int -> IO ()
upgradeSchema conn pam fromVersion = do
  ver <- schemaVersion conn pam
  when (ver == fromVersion) (upgrade ver >> setSchemaVersion conn pam (fromVersion+1))
  where
    upgrade 0 = do
      S.execute_ conn (Query $ T.concat ["CREATE TABLE ", versionTable pam, " (version INTEGER)"])
      S.execute_ conn (Query $ T.concat ["INSERT INTO  ", versionTable pam, " VALUES (1)"])

    upgrade 1 = do
      S.execute_ conn (addColumnQ (colEmail pam))
      S.execute_ conn (addColumnQ (colResetToken pam))
      S.execute_ conn (addColumnQ (colResetRequestedAt pam))

    upgrade 2 = do
      S.execute_ conn (addColumnQ (colRoles pam))
      S.execute_ conn (addColumnQ (colMeta pam))

    upgrade _ = error "unknown version"

    addColumnQ (c,t) =
      Query $ T.concat [ "ALTER TABLE ", tblName pam, " ADD COLUMN ", c, " ", t]


------------------------------------------------------------------------------
-- | Create the user table if it doesn't exist.
createTableIfMissing :: SqliteAuthManager -> IO ()
createTableIfMissing SqliteAuthManager{..} =
    withMVar pamConnPool $ \conn -> do
      authTblExists <- tableExists conn $ tblName pamTable
      unless authTblExists $ createInitialSchema conn pamTable
      upgradeSchema conn pamTable 0
      upgradeSchema conn pamTable 1
      upgradeSchema conn pamTable 2


buildUid :: Int -> UserId
buildUid = UserId . T.pack . show

instance FromField UserId where
    fromField f = buildUid <$> fromField f

instance FromField Password where
    fromField f = Encrypted <$> fromField f

instance FromRow AuthUser where
    fromRow =
        AuthUser
        <$> _userId
        <*> _userLogin
        <*> _userEmail
        <*> _userPassword
        <*> _userActivatedAt
        <*> _userSuspendedAt
        <*> _userRememberToken
        <*> _userLoginCount
        <*> _userFailedLoginCount
        <*> _userLockedOutUntil
        <*> _userCurrentLoginAt
        <*> _userLastLoginAt
        <*> _userCurrentLoginIp
        <*> _userLastLoginIp
        <*> _userCreatedAt
        <*> _userUpdatedAt
        <*> _userResetToken
        <*> _userResetRequestedAt
        <*> decodeRoles
        <*> decodeMeta
      where
        !_userId               = field
        !_userLogin            = field
        !_userEmail            = field
        !_userPassword         = field
        !_userActivatedAt      = field
        !_userSuspendedAt      = field
        !_userRememberToken    = field
        !_userLoginCount       = field
        !_userFailedLoginCount = field
        !_userLockedOutUntil   = field
        !_userCurrentLoginAt   = field
        !_userLastLoginAt      = field
        !_userCurrentLoginIp   = field
        !_userLastLoginIp      = field
        !_userCreatedAt        = field
        !_userUpdatedAt        = field
        !_userResetToken       = field
        !_userResetRequestedAt = field
        !_userRoles            = field :: RowParser (Maybe LT.Text)
        !_userMeta             = field :: RowParser (Maybe LT.Text)

        decodeRoles :: RowParser [Role]
        decodeRoles = do
          roles <- fmap (fmap (map Role) . textDecodeBS) _userRoles
          return $ fromMaybe [] roles

        decodeMeta = do
          meta <- fmap (fmap (fromMaybe HM.empty . A.decode' . LT.encodeUtf8)) _userMeta
          return $ fromMaybe HM.empty meta

        -- NOTE I think the T/LT.encudeUtf8 will break if the Roles
        -- list contains strings that are not valid UTF-8.  It's
        -- probably never the case, though.  In my defense, this is a
        -- rarely used feature, and somewhat deprecated in Snap.
        textDecodeBS :: Maybe LT.Text -> Maybe [ByteString]
        textDecodeBS Nothing  = Nothing
        textDecodeBS (Just t) = fmap (map T.encodeUtf8) . A.decode' . LT.encodeUtf8 $ t


querySingle :: (ToRow q, FromRow a)
            => MVar S.Connection -> Query -> q -> IO (Maybe a)
querySingle pool q ps = withMVar pool $ \conn -> return . listToMaybe =<<
    S.query conn q ps

authExecute :: ToRow q
            => MVar S.Connection -> Query -> q -> IO ()
authExecute pool q ps = do
    withMVar pool $ \conn -> S.execute conn q ps
    return ()

instance S.ToField Password where
    toField (ClearText bs) = S.toField bs
    toField (Encrypted bs) = S.toField bs


-- | Datatype containing the names of the columns for the authentication table.
data AuthTable
  =  AuthTable
  {  tblName             :: Text
  ,  colId               :: (Text, Text)
  ,  colLogin            :: (Text, Text)
  ,  colEmail            :: (Text, Text)
  ,  colPassword         :: (Text, Text)
  ,  colActivatedAt      :: (Text, Text)
  ,  colSuspendedAt      :: (Text, Text)
  ,  colRememberToken    :: (Text, Text)
  ,  colLoginCount       :: (Text, Text)
  ,  colFailedLoginCount :: (Text, Text)
  ,  colLockedOutUntil   :: (Text, Text)
  ,  colCurrentLoginAt   :: (Text, Text)
  ,  colLastLoginAt      :: (Text, Text)
  ,  colCurrentLoginIp   :: (Text, Text)
  ,  colLastLoginIp      :: (Text, Text)
  ,  colCreatedAt        :: (Text, Text)
  ,  colUpdatedAt        :: (Text, Text)
  ,  colResetToken       :: (Text, Text)
  ,  colResetRequestedAt :: (Text, Text)
  ,  colRoles            :: (Text, Text)
  ,  colMeta             :: (Text, Text)
  }


-- | Default authentication table layout
defAuthTable :: AuthTable
defAuthTable
  =  AuthTable
  {  tblName             = "snap_auth_user"
  ,  colId               = ("uid", "INTEGER PRIMARY KEY")
  ,  colLogin            = ("login", "text UNIQUE NOT NULL")
  ,  colEmail            = ("email", "text")
  ,  colPassword         = ("password", "text")
  ,  colActivatedAt      = ("activated_at", "timestamp")
  ,  colSuspendedAt      = ("suspended_at", "timestamp")
  ,  colRememberToken    = ("remember_token", "text")
  ,  colLoginCount       = ("login_count", "INTEGER NOT NULL")
  ,  colFailedLoginCount = ("failed_login_count", "INTEGER NOT NULL")
  ,  colLockedOutUntil   = ("locked_out_until", "timestamp")
  ,  colCurrentLoginAt   = ("current_login_at", "timestamp")
  ,  colLastLoginAt      = ("last_login_at", "timestamp")
  ,  colCurrentLoginIp   = ("current_login_ip", "text")
  ,  colLastLoginIp      = ("last_login_ip", "text")
  ,  colCreatedAt        = ("created_at", "timestamp")
  ,  colUpdatedAt        = ("updated_at", "timestamp")
  ,  colResetToken       = ("reset_token", "text")
  ,  colResetRequestedAt = ("reset_requested_at", "timestamp")
  ,  colRoles            = ("roles_json", "text")
  ,  colMeta             = ("meta_json", "text")
  }

-- | List of deconstructors so it's easier to extract column names from an
-- 'AuthTable'.
colDef :: [(AuthTable -> (Text, Text), AuthUser -> SQLData)]
colDef =
  [ (colId              , S.toField . fmap unUid . userId)
  , (colLogin           , S.toField . userLogin)
  , (colEmail           , S.toField . userEmail)
  , (colPassword        , S.toField . userPassword)
  , (colActivatedAt     , S.toField . userActivatedAt)
  , (colSuspendedAt     , S.toField . userSuspendedAt)
  , (colRememberToken   , S.toField . userRememberToken)
  , (colLoginCount      , S.toField . userLoginCount)
  , (colFailedLoginCount, S.toField . userFailedLoginCount)
  , (colLockedOutUntil  , S.toField . userLockedOutUntil)
  , (colCurrentLoginAt  , S.toField . userCurrentLoginAt)
  , (colLastLoginAt     , S.toField . userLastLoginAt)
  , (colCurrentLoginIp  , S.toField . userCurrentLoginIp)
  , (colLastLoginIp     , S.toField . userLastLoginIp)
  , (colCreatedAt       , S.toField . userCreatedAt)
  , (colUpdatedAt       , S.toField . userUpdatedAt)
  , (colResetToken      , S.toField . userResetToken)
  , (colResetRequestedAt, S.toField . userResetRequestedAt)
  , (colRoles           , S.toField . encodeOrNull . userRoles)
  , (colMeta            , S.toField . encodeOrNullHM . userMeta)
  ]
  where
    encodeOrNull [] = Nothing
    encodeOrNull x  = Just . LT.decodeUtf8 . A.encode $ x

    encodeOrNullHM hm | HM.null hm = Nothing
                      | otherwise  = Just . LT.decodeUtf8 . A.encode $ hm


colNames :: AuthTable -> T.Text
colNames pam =
  T.intercalate "," . map (\(f,_) -> fst (f pam)) $ colDef

saveQuery :: AuthTable -> AuthUser -> (Text, [SQLData])
saveQuery at u@AuthUser{..} = maybe insertQuery updateQuery userId
  where
    insertQuery =  (T.concat [ "INSERT INTO "
                             , tblName at
                             , " ("
                             , T.intercalate "," cols
                             , ") VALUES ("
                             , T.intercalate "," vals
                             , ")"
                             ]
                   , params)
    qval f  = fst (f at) `T.append` " = ?"
    updateQuery uid =
        (T.concat [ "UPDATE "
                  , tblName at
                  , " SET "
                  , T.intercalate "," (map (qval . fst) $ tail colDef)
                  , " WHERE "
                  , fst (colId at)
                  , " = ?"
                  ]
        , params ++ [S.toField $ unUid uid])
    -- The list of column names
    cols = map (fst . ($at) . fst) $ tail colDef
    vals = map (const "?") cols
    params = map (($u) . snd) $ tail colDef


------------------------------------------------------------------------------
-- |
instance IAuthBackend SqliteAuthManager where
    save SqliteAuthManager{..} u@AuthUser{..} = do
        let (qstr, params) = saveQuery pamTable u
        withMVar pamConnPool $ \conn -> do
            -- Note that the user INSERT here expects that duplicate
            -- login error checking has been done already at the level
            -- that calls here.
            S.execute conn (Query qstr) params
            let q2 = Query $ T.concat
                     [ "select ", colNames pamTable, " from "
                     , tblName pamTable
                     , " where "
                     , fst (colLogin pamTable)
                     , " = ?"
                     ]
            -- TODO S.query may throw an exception, ideally we would
            -- catch it and turn it into an AuthError.
            [savedUser] <- S.query conn q2 [userLogin]
            return $ Right savedUser

    lookupByUserId SqliteAuthManager{..} uid = do
        let q = Query $ T.concat
                [ "select ", colNames pamTable, " from "
                , tblName pamTable
                , " where "
                , fst (colId pamTable)
                , " = ?"
                ]
        querySingle pamConnPool q [unUid uid]

    lookupByLogin SqliteAuthManager{..} login = do
        let q = Query $ T.concat
                [ "select ", colNames pamTable, " from "
                , tblName pamTable
                , " where "
                , fst (colLogin pamTable)
                , " = ?"
                ]
        querySingle pamConnPool q [login]

    lookupByRememberToken SqliteAuthManager{..} token = do
        let q = Query $ T.concat
                [ "select ", colNames pamTable, " from "
                , tblName pamTable
                , " where "
                , fst (colRememberToken pamTable)
                , " = ?"
                ]
        querySingle pamConnPool q [token]

    destroy SqliteAuthManager{..} AuthUser{..} = do
        let q = Query $ T.concat
                [ "delete from "
                , tblName pamTable
                , " where "
                , fst (colLogin pamTable)
                , " = ?"
                ]
        authExecute pamConnPool q [userLogin]<|MERGE_RESOLUTION|>--- conflicted
+++ resolved
@@ -1,13 +1,6 @@
-<<<<<<< HEAD
-{-# LANGUAGE BangPatterns          #-}
-{-# LANGUAGE OverloadedStrings     #-}
-{-# LANGUAGE RecordWildCards       #-}
-=======
 {-# LANGUAGE BangPatterns      #-}
 {-# LANGUAGE OverloadedStrings #-}
 {-# LANGUAGE RecordWildCards   #-}
-{-# LANGUAGE FlexibleContexts  #-}
->>>>>>> 07babf79
 {-# LANGUAGE ScopedTypeVariables   #-}
 {-# LANGUAGE FlexibleContexts      #-}
 
@@ -46,13 +39,8 @@
   ) where
 
 ------------------------------------------------------------------------------
-import           Control.Applicative ((<$>), (<*>))
 import           Control.Concurrent
-<<<<<<< HEAD
 import           Control.Lens
-=======
-import           Control.Lens ((^#))
->>>>>>> 07babf79
 import           Control.Monad
 import           Control.Monad.IO.Class
 import qualified Data.Aeson as A
